--- conflicted
+++ resolved
@@ -10,13 +10,8 @@
 
 // These need to be macros, as version.cpp's and dogecoin-qt.rc's voodoo requires it
 #define CLIENT_VERSION_MAJOR       1
-<<<<<<< HEAD
-#define CLIENT_VERSION_MINOR       7
-#define CLIENT_VERSION_REVISION    1
-=======
 #define CLIENT_VERSION_MINOR       8
 #define CLIENT_VERSION_REVISION    0
->>>>>>> 4642b01f
 #define CLIENT_VERSION_BUILD       0
 
 // Set to true for release, false for prerelease or test build
